# uploading the packages as artifacts here is only a temporary solution until I upload
# them in a package to pypi or add them as assets attached release tags

name: pypackage
on:
  workflow_dispatch:
concurrency:
  group: ${{ github.workflow }}-${{ github.ref || github.run_id }}
  cancel-in-progress: true
defaults:
  run:
    working-directory: ./python_lib
permissions:
  contents: read
  id-token: write
  pages: write

jobs:

  linux-wheels:
    runs-on: ubuntu-latest
    container: quay.io/pypa/manylinux_2_28_x86_64
    steps:
      - uses: actions/checkout@v4
        with:
          submodules: true
      - name: Install stable rust
        uses: dtolnay/rust-toolchain@stable
        # regarding --all-features: cf. comment in python_lib/Dockerfile
      - name: Build wheels
        run: |
          /opt/python/cp311-cp311/bin/pip install maturin
          /opt/python/cp311-cp311/bin/maturin build \
            --interpreter /opt/python/cp311-cp311/bin/python \
            --release \
            --compatibility manylinux_2_28_x86_64 \
            --all-features
          for py in /opt/python/cp3{8,9,10,11,12}*/bin; do
            ${py}/pip install maturin
            ${py}/maturin build \
              --interpreter ${py}/python \
              --release
          done
      - uses: actions/upload-artifact@v4
        with:
          name: linux-wheels
          path: python_lib/target/wheels

  osx-and-windows-wheels:
    runs-on: ${{ matrix.os }}
    strategy:
      matrix:
        # for whatever reason, 3.10 turns into 3.1
        python-version: [8, 9, 10, 11, 12]
        os: [macos-latest, windows-latest]
    steps:
      - uses: actions/checkout@v4
        with:
          submodules: true
      - name: Install stable rust
        uses: dtolnay/rust-toolchain@stable
      - uses: actions/setup-python@v5
        with:
          python-version: 3.${{ matrix.python-version }}
      - name: Build wheels
        run: |
          python -m pip install maturin
          maturin build --release
      - uses: actions/upload-artifact@v4
        with:
          name: ${{ matrix.os }}-3.${{ matrix.python-version }}-wheel
          path: python_lib/target/wheels

  docs:
    runs-on: ubuntu-latest
    steps:
      - uses: actions/checkout@v4
        with:
          submodules: true
      - name: Install stable rust
        uses: dtolnay/rust-toolchain@stable
      - name: Setup python
        uses: actions/setup-python@v5
        with:
          python-version: 3.11
      - name: Build the docs
        run: |
<<<<<<< HEAD
=======
          python -m venv venv
          source venv/bin/activate
>>>>>>> 25d6b344
          pip install maturin sphinx sphinx-rtd-theme sphinx-autodoc-typehints
          make update_docs
      - uses: actions/upload-pages-artifact@v3
        with:
<<<<<<< HEAD
          path: "pauli_tracker/python_lib/dist/docs"
=======
          path: "python_lib/dist/docs"
>>>>>>> 25d6b344
      - name: Deploy to pages
        uses: actions/deploy-pages@v4<|MERGE_RESOLUTION|>--- conflicted
+++ resolved
@@ -85,19 +85,12 @@
           python-version: 3.11
       - name: Build the docs
         run: |
-<<<<<<< HEAD
-=======
           python -m venv venv
           source venv/bin/activate
->>>>>>> 25d6b344
           pip install maturin sphinx sphinx-rtd-theme sphinx-autodoc-typehints
           make update_docs
       - uses: actions/upload-pages-artifact@v3
         with:
-<<<<<<< HEAD
-          path: "pauli_tracker/python_lib/dist/docs"
-=======
           path: "python_lib/dist/docs"
->>>>>>> 25d6b344
       - name: Deploy to pages
         uses: actions/deploy-pages@v4